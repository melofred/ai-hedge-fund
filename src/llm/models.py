import os
import json
from langchain_anthropic import ChatAnthropic
from langchain_deepseek import ChatDeepSeek
from langchain_google_genai import ChatGoogleGenerativeAI
from langchain_groq import ChatGroq
from langchain_openai import ChatOpenAI, AzureChatOpenAI
from langchain_openai import ChatOpenAI
from langchain_ollama import ChatOllama
from enum import Enum
from pydantic import BaseModel
from typing import Tuple, List
from pathlib import Path


class ModelProvider(str, Enum):
    """Enum for supported LLM providers"""

    ALIBABA = "Alibaba"
    ANTHROPIC = "Anthropic"
    DEEPSEEK = "DeepSeek"
    GOOGLE = "Google"
    GROQ = "Groq"
    META = "Meta"
    MISTRAL = "Mistral"
    OPENAI = "OpenAI"
    OLLAMA = "Ollama"
<<<<<<< HEAD
    AZURE_OPENAI = "Azure OpenAI"
=======
    OPENROUTER = "OpenRouter"
>>>>>>> c1c422f4


class LLMModel(BaseModel):
    """Represents an LLM model configuration"""

    display_name: str
    model_name: str
    provider: ModelProvider

    def to_choice_tuple(self) -> Tuple[str, str, str]:
        """Convert to format needed for questionary choices"""
        return (self.display_name, self.model_name, self.provider.value)

    def is_custom(self) -> bool:
        """Check if the model is a Gemini model"""
        return self.model_name == "-"

    def has_json_mode(self) -> bool:
        """Check if the model supports JSON mode"""
        if self.is_deepseek() or self.is_gemini():
            return False
        # Only certain Ollama models support JSON mode
        if self.is_ollama():
            return "llama3" in self.model_name or "neural-chat" in self.model_name
        # OpenRouter models generally support JSON mode
        if self.provider == ModelProvider.OPENROUTER:
            return True
        return True

    def is_deepseek(self) -> bool:
        """Check if the model is a DeepSeek model"""
        return self.model_name.startswith("deepseek")

    def is_gemini(self) -> bool:
        """Check if the model is a Gemini model"""
        return self.model_name.startswith("gemini")

    def is_ollama(self) -> bool:
        """Check if the model is an Ollama model"""
        return self.provider == ModelProvider.OLLAMA


# Load models from JSON file
def load_models_from_json(json_path: str) -> List[LLMModel]:
    """Load models from a JSON file"""
    with open(json_path, 'r') as f:
        models_data = json.load(f)
    
    models = []
    for model_data in models_data:
        # Convert string provider to ModelProvider enum
        provider_enum = ModelProvider(model_data["provider"])
        models.append(
            LLMModel(
                display_name=model_data["display_name"],
                model_name=model_data["model_name"],
                provider=provider_enum
            )
        )
    return models


# Get the path to the JSON files
current_dir = Path(__file__).parent
models_json_path = current_dir / "api_models.json"
ollama_models_json_path = current_dir / "ollama_models.json"

# Load available models from JSON
AVAILABLE_MODELS = load_models_from_json(str(models_json_path))

# Load Ollama models from JSON
OLLAMA_MODELS = load_models_from_json(str(ollama_models_json_path))

# Create LLM_ORDER in the format expected by the UI
LLM_ORDER = [model.to_choice_tuple() for model in AVAILABLE_MODELS]

# Create Ollama LLM_ORDER separately
OLLAMA_LLM_ORDER = [model.to_choice_tuple() for model in OLLAMA_MODELS]


def get_model_info(model_name: str, model_provider: str) -> LLMModel | None:
    """Get model information by model_name"""
    all_models = AVAILABLE_MODELS + OLLAMA_MODELS
    return next((model for model in all_models if model.model_name == model_name and model.provider == model_provider), None)


def get_models_list():
    """Get the list of models for API responses."""
    return [
        {
            "display_name": model.display_name,
            "model_name": model.model_name,
            "provider": model.provider.value
        }
        for model in AVAILABLE_MODELS
    ]


def get_model(model_name: str, model_provider: ModelProvider, api_keys: dict = None) -> ChatOpenAI | ChatGroq | ChatOllama | None:
    if model_provider == ModelProvider.GROQ:
        api_key = (api_keys or {}).get("GROQ_API_KEY") or os.getenv("GROQ_API_KEY")
        if not api_key:
            # Print error to console
            print(f"API Key Error: Please make sure GROQ_API_KEY is set in your .env file or provided via API keys.")
            raise ValueError("Groq API key not found.  Please make sure GROQ_API_KEY is set in your .env file or provided via API keys.")
        return ChatGroq(model=model_name, api_key=api_key)
    elif model_provider == ModelProvider.OPENAI:
        # Get and validate API key
        api_key = (api_keys or {}).get("OPENAI_API_KEY") or os.getenv("OPENAI_API_KEY")
        base_url = os.getenv("OPENAI_API_BASE")
        if not api_key:
            # Print error to console
            print(f"API Key Error: Please make sure OPENAI_API_KEY is set in your .env file or provided via API keys.")
            raise ValueError("OpenAI API key not found.  Please make sure OPENAI_API_KEY is set in your .env file or provided via API keys.")
        return ChatOpenAI(model=model_name, api_key=api_key, base_url=base_url)
    elif model_provider == ModelProvider.AZURE_OPENAI:
        # Get and validate API key
        api_key = os.getenv("AZURE_OPENAI_API_KEY")
        if not api_key:
            # Print error to console
            print(f"API Key Error: Please make sure AZURE_OPENAI_API_KEY is set in your .env file.")
            raise ValueError("Azure OpenAI API key not found.  Please make sure AZURE_OPENAI_API_KEY is set in your .env file.")
        # Get and validate Azure Endpoint
        azure_endpoint = os.getenv("AZURE_OPENAI_ENDPOINT")
        if not azure_endpoint:
            # Print error to console
            print(f"Azure Endpoint Error: Please make sure AZURE_OPENAI_ENDPOINT is set in your .env file.")
            raise ValueError("Azure OpenAI endpoint not found.  Please make sure AZURE_OPENAI_ENDPOINT is set in your .env file.")
        # get and validate deployment name
        azure_deployment_name = os.getenv("AZURE_OPENAI_DEPLOYMENT_NAME")
        if not azure_deployment_name:
            # Print error to console
            print(f"Azure Deployment Name Error: Please make sure AZURE_OPENAI_DEPLOYMENT_NAME is set in your .env file.")
            raise ValueError("Azure OpenAI deployment name not found.  Please make sure AZURE_OPENAI_DEPLOYMENT_NAME is set in your .env file.")
        return AzureChatOpenAI(azure_endpoint=azure_endpoint, azure_deployment=azure_deployment_name, api_key=api_key, api_version="2024-10-21")
    elif model_provider == ModelProvider.ANTHROPIC:
        api_key = (api_keys or {}).get("ANTHROPIC_API_KEY") or os.getenv("ANTHROPIC_API_KEY")
        if not api_key:
            print(f"API Key Error: Please make sure ANTHROPIC_API_KEY is set in your .env file or provided via API keys.")
            raise ValueError("Anthropic API key not found.  Please make sure ANTHROPIC_API_KEY is set in your .env file or provided via API keys.")
        return ChatAnthropic(model=model_name, api_key=api_key)
    elif model_provider == ModelProvider.DEEPSEEK:
        api_key = (api_keys or {}).get("DEEPSEEK_API_KEY") or os.getenv("DEEPSEEK_API_KEY")
        if not api_key:
            print(f"API Key Error: Please make sure DEEPSEEK_API_KEY is set in your .env file or provided via API keys.")
            raise ValueError("DeepSeek API key not found.  Please make sure DEEPSEEK_API_KEY is set in your .env file or provided via API keys.")
        return ChatDeepSeek(model=model_name, api_key=api_key)
    elif model_provider == ModelProvider.GOOGLE:
        api_key = (api_keys or {}).get("GOOGLE_API_KEY") or os.getenv("GOOGLE_API_KEY")
        if not api_key:
            print(f"API Key Error: Please make sure GOOGLE_API_KEY is set in your .env file or provided via API keys.")
            raise ValueError("Google API key not found.  Please make sure GOOGLE_API_KEY is set in your .env file or provided via API keys.")
        return ChatGoogleGenerativeAI(model=model_name, api_key=api_key)
    elif model_provider == ModelProvider.OLLAMA:
        # For Ollama, we use a base URL instead of an API key
        # Check if OLLAMA_HOST is set (for Docker on macOS)
        ollama_host = os.getenv("OLLAMA_HOST", "localhost")
        base_url = os.getenv("OLLAMA_BASE_URL", f"http://{ollama_host}:11434")
        return ChatOllama(
            model=model_name,
            base_url=base_url,
        )
    elif model_provider == ModelProvider.OPENROUTER:
        api_key = (api_keys or {}).get("OPENROUTER_API_KEY") or os.getenv("OPENROUTER_API_KEY")
        if not api_key:
            print(f"API Key Error: Please make sure OPENROUTER_API_KEY is set in your .env file or provided via API keys.")
            raise ValueError("OpenRouter API key not found. Please make sure OPENROUTER_API_KEY is set in your .env file or provided via API keys.")
        
        # Get optional site URL and name for headers
        site_url = os.getenv("YOUR_SITE_URL", "https://github.com/virattt/ai-hedge-fund")
        site_name = os.getenv("YOUR_SITE_NAME", "AI Hedge Fund")
        
        return ChatOpenAI(
            model=model_name,
            openai_api_key=api_key,
            openai_api_base="https://openrouter.ai/api/v1",
            model_kwargs={
                "extra_headers": {
                    "HTTP-Referer": site_url,
                    "X-Title": site_name,
                }
            }
        )<|MERGE_RESOLUTION|>--- conflicted
+++ resolved
@@ -25,11 +25,8 @@
     MISTRAL = "Mistral"
     OPENAI = "OpenAI"
     OLLAMA = "Ollama"
-<<<<<<< HEAD
+    OPENROUTER = "OpenRouter"
     AZURE_OPENAI = "Azure OpenAI"
-=======
-    OPENROUTER = "OpenRouter"
->>>>>>> c1c422f4
 
 
 class LLMModel(BaseModel):
